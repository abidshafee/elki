--- conflicted
+++ resolved
@@ -56,12 +56,8 @@
  * <tt>-enableDebug de.lmu.ifi.dbs.elki.database=FINEST</tt>
  *
  * @author Erich Schubert
-<<<<<<< HEAD
- *
-=======
  * @since 0.4.0
  * 
->>>>>>> 26513ecf
  * @apiviz.composedOf DatabaseEventManager
  * @apiviz.has IndexFactory
  */
